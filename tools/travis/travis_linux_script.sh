#!/bin/bash
set -ev

if [ $ANALYZE = "true" ]; then
    echo "=== Running static code analysis ==="
    if [ "$CC" = "clang" ]; then
        mkdir -p build
        cd build
        scan-build cmake -G "Unix Makefiles" -DUA_BUILD_EXAMPLES=ON -DUA_BUILD_UNIT_TESTS=ON ..
        scan-build -enable-checker security.FloatLoopCounter \
          -enable-checker security.insecureAPI.UncheckedReturn \
          --status-bugs -v \
          make -j 8
        cd .. && rm build -rf

        mkdir -p build
        cd build
        scan-build cmake -G "Unix Makefiles" -DUA_ENABLE_AMALGAMATION=ON ..
        scan-build -enable-checker security.FloatLoopCounter \
          -enable-checker security.insecureAPI.UncheckedReturn \
          --status-bugs -v \
          make -j 8
        cd .. && rm build -rf
    else
        cppcheck --template "{file}({line}): {severity} ({id}): {message}" \
            --enable=style --force --std=c++11 -j 8 \
            --suppress=incorrectStringBooleanError \
            --suppress=invalidscanf --inline-suppr \
            -I include src plugins 2> cppcheck.txt
        if [ -s cppcheck.txt ]; then
            echo "====== CPPCHECK Static Analysis Errors ======"
            cat cppcheck.txt
            exit 1
        fi
    fi
else
    echo "=== Building ==="

    echo "Documentation and certificate build"
    mkdir -p build
    cd build
    cmake -DCMAKE_BUILD_TYPE=Release -DUA_BUILD_EXAMPLES=ON -DUA_BUILD_DOCUMENTATION=ON -DUA_BUILD_SELFSIGNED_CERTIFICATE=ON ..
    make doc
    make selfsigned
    cp -r doc ../../
    cp server_cert.der ../../
    cd .. && rm build -rf

    # cross compilation only with gcc
    if [ "$CC" = "gcc" ]; then
        echo "Cross compile release build for MinGW 32 bit"
        mkdir -p build && cd build
<<<<<<< HEAD
        cmake -DCMAKE_TOOLCHAIN_FILE=../tools/cmake/Toolchain-mingw32.cmake -DUA_ENABLE_AMALGAMATION=ON -DCMAKE_BUILD_TYPE=Release -DUA_BUILD_EXAMPLESERVER=ON -DUA_BUILD_EXAMPLECLIENT=ON -DUA_BUILD_EXAMPLES=ON ..
        make -j
        zip -r open62541-win32.zip ../../doc ../../server_cert.der ../LICENSE ../AUTHORS ../README.md server_static.exe server.exe client.exe client_static.exe libopen62541.dll libopen62541.dll.a open62541.h open62541.c
=======
        cmake -DCMAKE_TOOLCHAIN_FILE=../tools/cmake/Toolchain-mingw32.cmake -DUA_ENABLE_AMALGAMATION=ON -DCMAKE_BUILD_TYPE=Release -DUA_BUILD_EXAMPLES=ON ..
        make -j8
        zip -r open62541-win32.zip ../../doc ../../server_cert.der ../LICENSE ../AUTHORS ../README.md examples/server.exe examples/client.exe libopen62541.dll.a open62541.h open62541.c
>>>>>>> 33051eae
        cp open62541-win32.zip ..
        cd .. && rm build -rf

        echo "Cross compile release build for MinGW 64 bit"
        mkdir -p build && cd build
<<<<<<< HEAD
        cmake -DCMAKE_TOOLCHAIN_FILE=../tools/cmake/Toolchain-mingw64.cmake -DUA_ENABLE_AMALGAMATION=ON -DCMAKE_BUILD_TYPE=Release -DUA_BUILD_EXAMPLESERVER=ON -DUA_BUILD_EXAMPLECLIENT=ON -DUA_BUILD_EXAMPLES=ON ..
        make -j
        zip -r open62541-win64.zip ../../doc ../../server_cert.der ../LICENSE ../AUTHORS ../README.md server_static.exe server.exe client.exe client_static.exe libopen62541.dll libopen62541.dll.a open62541.h open62541.c
=======
        cmake -DCMAKE_TOOLCHAIN_FILE=../tools/cmake/Toolchain-mingw64.cmake -DUA_ENABLE_AMALGAMATION=ON -DCMAKE_BUILD_TYPE=Release -DUA_BUILD_EXAMPLES=ON ..
        make -j8
        zip -r open62541-win64.zip ../../doc ../../server_cert.der ../LICENSE ../AUTHORS ../README.md examples/server.exe examples/client.exe libopen62541.dll.a open62541.h open62541.c
>>>>>>> 33051eae
        cp open62541-win64.zip ..
        cd .. && rm build -rf

        echo "Cross compile release build for 32-bit linux"
        mkdir -p build && cd build
<<<<<<< HEAD
        cmake -DCMAKE_TOOLCHAIN_FILE=../tools/cmake/Toolchain-gcc-m32.cmake -DUA_ENABLE_AMALGAMATION=ON -DCMAKE_BUILD_TYPE=Release -DUA_BUILD_EXAMPLESERVER=ON -DUA_BUILD_EXAMPLECLIENT=ON ..
        make -j
        tar -pczf open62541-linux32.tar.gz ../../doc ../../server_cert.der ../LICENSE ../AUTHORS ../README.md server_static server client_static client libopen62541.so open62541.h open62541.c
=======
        cmake -DCMAKE_TOOLCHAIN_FILE=../tools/cmake/Toolchain-gcc-m32.cmake -DUA_ENABLE_AMALGAMATION=ON -DCMAKE_BUILD_TYPE=Release -DUA_BUILD_EXAMPLES=ON ..
        make -j8
        tar -pczf open62541-linux32.tar.gz ../../doc ../../server_cert.der ../LICENSE ../AUTHORS ../README.md examples/server examples/client libopen62541.a open62541.h open62541.c
>>>>>>> 33051eae
        cp open62541-linux32.tar.gz ..
        cd .. && rm build -rf
    fi

    echo "Compile release build for 64-bit linux"
    mkdir -p build && cd build
<<<<<<< HEAD
    cmake -DCMAKE_BUILD_TYPE=Release -DUA_ENABLE_AMALGAMATION=ON -DUA_BUILD_EXAMPLESERVER=ON -DUA_BUILD_EXAMPLECLIENT=ON ..
    make -j
    tar -pczf open62541-linux64.tar.gz ../../doc ../../server_cert.der ../LICENSE ../AUTHORS ../README.md server_static server client_static client libopen62541.so open62541.h open62541.c
=======
    cmake -DCMAKE_BUILD_TYPE=Release -DUA_ENABLE_AMALGAMATION=ON -DUA_BUILD_EXAMPLES=ON ..
    make -j8
    tar -pczf open62541-linux64.tar.gz ../../doc ../../server_cert.der ../LICENSE ../AUTHORS ../README.md examples/server examples/client libopen62541.a open62541.h open62541.c
>>>>>>> 33051eae
    cp open62541-linux64.tar.gz ..
    cp open62541.h .. # copy single file-release
    cp open62541.c .. # copy single file-release
    cd .. && rm build -rf

    if [ "$CC" = "gcc" ]; then
        echo "Upgrade to gcc 4.8"
        export CXX="g++-4.8" CC="gcc-4.8"
    fi

    echo "Building the C++ example"
    mkdir -p build && cd build
    cp ../open62541.* .
    gcc-4.8 -std=c99 -c open62541.c
    g++-4.8 ../examples/server.cpp -I./ open62541.o -lrt -o cpp-server
    cd .. && rm build -rf

    echo "Compile multithreaded version"
    mkdir -p build && cd build
<<<<<<< HEAD
    cmake -DUA_ENABLE_MULTITHREADING=ON -DUA_BUILD_EXAMPLESERVER=ON ..
    make -j
    cd .. && rm build -rf

    echo "Compile without discovery version"
    mkdir -p build && cd build
    cmake -DUA_ENABLE_DISCOVERY=OFF -DUA_BUILD_EXAMPLES=ON ..
    make -j
=======
    cmake -DUA_ENABLE_MULTITHREADING=ON -DUA_BUILD_EXAMPLESERVER=ON -DUA_BUILD_EXAMPLES=ON ..
    make -j8
>>>>>>> 33051eae
    cd .. && rm build -rf

    #this run inclides full examples and methodcalls
    echo "Debug build and unit tests (64 bit)"
    mkdir -p build && cd build
<<<<<<< HEAD
    cmake -DCMAKE_BUILD_TYPE=Debug -DUA_BUILD_EXAMPLES=ON -DUA_ENABLE_METHODCALLS=ON -DUA_BUILD_UNIT_TESTS=ON -DUA_BUILD_EXAMPLESERVER=ON -DUA_ENABLE_COVERAGE=ON ..
    make -j && make test ARGS="-V"
    echo "Run valgrind to see if the server leaks memory (just starting up and closing..)"
    (valgrind --leak-check=yes --error-exitcode=3 ./server & export pid=$!; sleep 2; kill -INT $pid; wait $pid);
    
=======
    cmake -DCMAKE_BUILD_TYPE=Debug -DUA_BUILD_EXAMPLES=ON -DUA_BUILD_UNIT_TESTS=ON -DUA_ENABLE_COVERAGE=ON ..
    make -j8 && make test ARGS="-V"
    echo "Run valgrind to see if the server leaks memory (just starting up and closing..)"
    (valgrind --leak-check=yes --error-exitcode=3 ./examples/server & export pid=$!; sleep 2; kill -INT $pid; wait $pid);
>>>>>>> 33051eae
    # only run coveralls on main repo, otherwise it fails uploading the files
    echo "-> Current repo: ${TRAVIS_REPO_SLUG}"
    if ([ "$CC" = "gcc-4.8" ] || [ "$CC" = "gcc" ]) && [ "${TRAVIS_REPO_SLUG}" = "open62541/open62541" ]; then
        echo "  Building coveralls for ${TRAVIS_REPO_SLUG}"
        coveralls --gcov /usr/bin/gcov-4.8 -E '.*\.h' -E '.*CMakeCXXCompilerId\.cpp' -E '.*CMakeCCompilerId\.c' -r ../
    else
        echo "  Skipping coveralls since not gcc and/or ${TRAVIS_REPO_SLUG} is not the main repo"
    fi
    cd .. && rm build -rf
fi<|MERGE_RESOLUTION|>--- conflicted
+++ resolved
@@ -50,58 +50,34 @@
     if [ "$CC" = "gcc" ]; then
         echo "Cross compile release build for MinGW 32 bit"
         mkdir -p build && cd build
-<<<<<<< HEAD
-        cmake -DCMAKE_TOOLCHAIN_FILE=../tools/cmake/Toolchain-mingw32.cmake -DUA_ENABLE_AMALGAMATION=ON -DCMAKE_BUILD_TYPE=Release -DUA_BUILD_EXAMPLESERVER=ON -DUA_BUILD_EXAMPLECLIENT=ON -DUA_BUILD_EXAMPLES=ON ..
-        make -j
-        zip -r open62541-win32.zip ../../doc ../../server_cert.der ../LICENSE ../AUTHORS ../README.md server_static.exe server.exe client.exe client_static.exe libopen62541.dll libopen62541.dll.a open62541.h open62541.c
-=======
         cmake -DCMAKE_TOOLCHAIN_FILE=../tools/cmake/Toolchain-mingw32.cmake -DUA_ENABLE_AMALGAMATION=ON -DCMAKE_BUILD_TYPE=Release -DUA_BUILD_EXAMPLES=ON ..
         make -j8
         zip -r open62541-win32.zip ../../doc ../../server_cert.der ../LICENSE ../AUTHORS ../README.md examples/server.exe examples/client.exe libopen62541.dll.a open62541.h open62541.c
->>>>>>> 33051eae
         cp open62541-win32.zip ..
         cd .. && rm build -rf
 
         echo "Cross compile release build for MinGW 64 bit"
         mkdir -p build && cd build
-<<<<<<< HEAD
-        cmake -DCMAKE_TOOLCHAIN_FILE=../tools/cmake/Toolchain-mingw64.cmake -DUA_ENABLE_AMALGAMATION=ON -DCMAKE_BUILD_TYPE=Release -DUA_BUILD_EXAMPLESERVER=ON -DUA_BUILD_EXAMPLECLIENT=ON -DUA_BUILD_EXAMPLES=ON ..
-        make -j
-        zip -r open62541-win64.zip ../../doc ../../server_cert.der ../LICENSE ../AUTHORS ../README.md server_static.exe server.exe client.exe client_static.exe libopen62541.dll libopen62541.dll.a open62541.h open62541.c
-=======
         cmake -DCMAKE_TOOLCHAIN_FILE=../tools/cmake/Toolchain-mingw64.cmake -DUA_ENABLE_AMALGAMATION=ON -DCMAKE_BUILD_TYPE=Release -DUA_BUILD_EXAMPLES=ON ..
         make -j8
         zip -r open62541-win64.zip ../../doc ../../server_cert.der ../LICENSE ../AUTHORS ../README.md examples/server.exe examples/client.exe libopen62541.dll.a open62541.h open62541.c
->>>>>>> 33051eae
         cp open62541-win64.zip ..
         cd .. && rm build -rf
 
         echo "Cross compile release build for 32-bit linux"
         mkdir -p build && cd build
-<<<<<<< HEAD
-        cmake -DCMAKE_TOOLCHAIN_FILE=../tools/cmake/Toolchain-gcc-m32.cmake -DUA_ENABLE_AMALGAMATION=ON -DCMAKE_BUILD_TYPE=Release -DUA_BUILD_EXAMPLESERVER=ON -DUA_BUILD_EXAMPLECLIENT=ON ..
-        make -j
-        tar -pczf open62541-linux32.tar.gz ../../doc ../../server_cert.der ../LICENSE ../AUTHORS ../README.md server_static server client_static client libopen62541.so open62541.h open62541.c
-=======
         cmake -DCMAKE_TOOLCHAIN_FILE=../tools/cmake/Toolchain-gcc-m32.cmake -DUA_ENABLE_AMALGAMATION=ON -DCMAKE_BUILD_TYPE=Release -DUA_BUILD_EXAMPLES=ON ..
         make -j8
         tar -pczf open62541-linux32.tar.gz ../../doc ../../server_cert.der ../LICENSE ../AUTHORS ../README.md examples/server examples/client libopen62541.a open62541.h open62541.c
->>>>>>> 33051eae
         cp open62541-linux32.tar.gz ..
         cd .. && rm build -rf
     fi
 
     echo "Compile release build for 64-bit linux"
     mkdir -p build && cd build
-<<<<<<< HEAD
-    cmake -DCMAKE_BUILD_TYPE=Release -DUA_ENABLE_AMALGAMATION=ON -DUA_BUILD_EXAMPLESERVER=ON -DUA_BUILD_EXAMPLECLIENT=ON ..
-    make -j
-    tar -pczf open62541-linux64.tar.gz ../../doc ../../server_cert.der ../LICENSE ../AUTHORS ../README.md server_static server client_static client libopen62541.so open62541.h open62541.c
-=======
     cmake -DCMAKE_BUILD_TYPE=Release -DUA_ENABLE_AMALGAMATION=ON -DUA_BUILD_EXAMPLES=ON ..
     make -j8
     tar -pczf open62541-linux64.tar.gz ../../doc ../../server_cert.der ../LICENSE ../AUTHORS ../README.md examples/server examples/client libopen62541.a open62541.h open62541.c
->>>>>>> 33051eae
     cp open62541-linux64.tar.gz ..
     cp open62541.h .. # copy single file-release
     cp open62541.c .. # copy single file-release
@@ -121,8 +97,7 @@
 
     echo "Compile multithreaded version"
     mkdir -p build && cd build
-<<<<<<< HEAD
-    cmake -DUA_ENABLE_MULTITHREADING=ON -DUA_BUILD_EXAMPLESERVER=ON ..
+    cmake -DUA_ENABLE_MULTITHREADING=ON -DUA_BUILD_EXAMPLES=ON ..
     make -j
     cd .. && rm build -rf
 
@@ -130,27 +105,15 @@
     mkdir -p build && cd build
     cmake -DUA_ENABLE_DISCOVERY=OFF -DUA_BUILD_EXAMPLES=ON ..
     make -j
-=======
-    cmake -DUA_ENABLE_MULTITHREADING=ON -DUA_BUILD_EXAMPLESERVER=ON -DUA_BUILD_EXAMPLES=ON ..
-    make -j8
->>>>>>> 33051eae
     cd .. && rm build -rf
 
     #this run inclides full examples and methodcalls
     echo "Debug build and unit tests (64 bit)"
     mkdir -p build && cd build
-<<<<<<< HEAD
-    cmake -DCMAKE_BUILD_TYPE=Debug -DUA_BUILD_EXAMPLES=ON -DUA_ENABLE_METHODCALLS=ON -DUA_BUILD_UNIT_TESTS=ON -DUA_BUILD_EXAMPLESERVER=ON -DUA_ENABLE_COVERAGE=ON ..
-    make -j && make test ARGS="-V"
-    echo "Run valgrind to see if the server leaks memory (just starting up and closing..)"
-    (valgrind --leak-check=yes --error-exitcode=3 ./server & export pid=$!; sleep 2; kill -INT $pid; wait $pid);
-    
-=======
     cmake -DCMAKE_BUILD_TYPE=Debug -DUA_BUILD_EXAMPLES=ON -DUA_BUILD_UNIT_TESTS=ON -DUA_ENABLE_COVERAGE=ON ..
     make -j8 && make test ARGS="-V"
     echo "Run valgrind to see if the server leaks memory (just starting up and closing..)"
     (valgrind --leak-check=yes --error-exitcode=3 ./examples/server & export pid=$!; sleep 2; kill -INT $pid; wait $pid);
->>>>>>> 33051eae
     # only run coveralls on main repo, otherwise it fails uploading the files
     echo "-> Current repo: ${TRAVIS_REPO_SLUG}"
     if ([ "$CC" = "gcc-4.8" ] || [ "$CC" = "gcc" ]) && [ "${TRAVIS_REPO_SLUG}" = "open62541/open62541" ]; then
