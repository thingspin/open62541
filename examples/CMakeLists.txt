include_directories(${PROJECT_SOURCE_DIR}/include)
include_directories(${PROJECT_BINARY_DIR}/src_generated)

set(LIBS open62541-static)
if(NOT WIN32)
    list(APPEND LIBS pthread)
    if (NOT APPLE)
        list(APPEND LIBS rt)
    endif()
else()
    list(APPEND LIBS ws2_32)
endif()
if(ENABLE_MULTITHREADING)
    list(APPEND LIBS urcu-cds urcu urcu-common)
endif(ENABLE_MULTITHREADING)

add_executable(server_readspeed server_readspeed.c)
target_link_libraries(server_readspeed ${LIBS})

add_executable(server_variable server_variable.c)
target_link_libraries(server_variable ${LIBS})

add_executable(server_datasource server_datasource.c)
target_link_libraries(server_datasource ${LIBS})

<<<<<<< HEAD
add_executable(server_repeated_job server_repeated_job.c)
target_link_libraries(server_repeated_job ${LIBS})

add_custom_command(OUTPUT ${PROJECT_BINARY_DIR}/src_generated/nodeset.h ${PROJECT_BINARY_DIR}/src_generated/nodeset.c
               PRE_BUILD
               COMMAND ${PYTHON_EXECUTABLE} ${PROJECT_SOURCE_DIR}/tools/pyUANamespace/generate_open62541CCode.py -i ${PROJECT_SOURCE_DIR}/tools/pyUANamespace/NodeID_Blacklist_FullNS0.txt ${PROJECT_SOURCE_DIR}/tools/schema/namespace0/Opc.Ua.NodeSet2.xml ${PROJECT_SOURCE_DIR}/examples/server_nodeset.xml ${PROJECT_BINARY_DIR}/src_generated/nodeset
               DEPENDS ${PROJECT_SOURCE_DIR}/tools/pyUANamespace/generate_open62541CCode.py
                       ${PROJECT_SOURCE_DIR}/tools/pyUANamespace/logger.py
                       ${PROJECT_SOURCE_DIR}/tools/pyUANamespace/open62541_MacroHelper.py
                       ${PROJECT_SOURCE_DIR}/tools/pyUANamespace/ua_builtin_types.py
                       ${PROJECT_SOURCE_DIR}/tools/pyUANamespace/ua_constants.py
                       ${PROJECT_SOURCE_DIR}/tools/pyUANamespace/ua_namespace.py
                       ${PROJECT_SOURCE_DIR}/tools/pyUANamespace/ua_node_types.py
                       ${PROJECT_SOURCE_DIR}/tools/pyUANamespace/NodeID_Blacklist_FullNS0.txt
                       ${PROJECT_SOURCE_DIR}/examples/server_nodeset.xml)
               
if(ENABLE_GENERATE_NAMESPACE0)
  add_executable(server_nodeset server_nodeset.c ${PROJECT_BINARY_DIR}/src_generated/nodeset.c)
  target_link_libraries(server_nodeset ${LIBS})
=======
add_executable(server_firstSteps server_firstSteps.c)
target_link_libraries(server_firstSteps ${LIBS})

add_executable(client_firstSteps client_firstSteps.c)
target_link_libraries(client_firstSteps ${LIBS})

if(NOT ENABLE_AMALGAMATION)
	add_custom_command(OUTPUT ${PROJECT_BINARY_DIR}/src_generated/nodeset.h ${PROJECT_BINARY_DIR}/src_generated/nodeset.c
		           PRE_BUILD
		           COMMAND ${PYTHON_EXECUTABLE} ${PROJECT_SOURCE_DIR}/tools/pyUANamespace/generate_open62541CCode.py -i ${PROJECT_SOURCE_DIR}/tools/pyUANamespace/NodeID_Blacklist_FullNS0.txt ${PROJECT_SOURCE_DIR}/tools/schema/namespace0/Opc.Ua.NodeSet2.xml ${PROJECT_SOURCE_DIR}/examples/server_nodeset.xml ${PROJECT_BINARY_DIR}/src_generated/nodeset
		           DEPENDS ${PROJECT_SOURCE_DIR}/tools/pyUANamespace/generate_open62541CCode.py
		                   ${PROJECT_SOURCE_DIR}/tools/pyUANamespace/logger.py
		                   ${PROJECT_SOURCE_DIR}/tools/pyUANamespace/open62541_MacroHelper.py
		                   ${PROJECT_SOURCE_DIR}/tools/pyUANamespace/ua_builtin_types.py
		                   ${PROJECT_SOURCE_DIR}/tools/pyUANamespace/ua_constants.py
		                   ${PROJECT_SOURCE_DIR}/tools/pyUANamespace/ua_namespace.py
		                   ${PROJECT_SOURCE_DIR}/tools/pyUANamespace/ua_node_types.py
		                   ${PROJECT_SOURCE_DIR}/tools/pyUANamespace/NodeID_Blacklist_FullNS0.txt
		                   ${PROJECT_SOURCE_DIR}/examples/server_nodeset.xml)
		           
	add_executable(server_nodeset server_nodeset.c ${PROJECT_BINARY_DIR}/src_generated/nodeset.c)
	target_link_libraries(server_nodeset ${LIBS})
>>>>>>> 64a8e5aa
endif()

if(ENABLE_METHODCALLS)
  add_executable(server_method server_method.c)
  target_link_libraries(server_method ${LIBS})
endif()<|MERGE_RESOLUTION|>--- conflicted
+++ resolved
@@ -23,27 +23,6 @@
 add_executable(server_datasource server_datasource.c)
 target_link_libraries(server_datasource ${LIBS})
 
-<<<<<<< HEAD
-add_executable(server_repeated_job server_repeated_job.c)
-target_link_libraries(server_repeated_job ${LIBS})
-
-add_custom_command(OUTPUT ${PROJECT_BINARY_DIR}/src_generated/nodeset.h ${PROJECT_BINARY_DIR}/src_generated/nodeset.c
-               PRE_BUILD
-               COMMAND ${PYTHON_EXECUTABLE} ${PROJECT_SOURCE_DIR}/tools/pyUANamespace/generate_open62541CCode.py -i ${PROJECT_SOURCE_DIR}/tools/pyUANamespace/NodeID_Blacklist_FullNS0.txt ${PROJECT_SOURCE_DIR}/tools/schema/namespace0/Opc.Ua.NodeSet2.xml ${PROJECT_SOURCE_DIR}/examples/server_nodeset.xml ${PROJECT_BINARY_DIR}/src_generated/nodeset
-               DEPENDS ${PROJECT_SOURCE_DIR}/tools/pyUANamespace/generate_open62541CCode.py
-                       ${PROJECT_SOURCE_DIR}/tools/pyUANamespace/logger.py
-                       ${PROJECT_SOURCE_DIR}/tools/pyUANamespace/open62541_MacroHelper.py
-                       ${PROJECT_SOURCE_DIR}/tools/pyUANamespace/ua_builtin_types.py
-                       ${PROJECT_SOURCE_DIR}/tools/pyUANamespace/ua_constants.py
-                       ${PROJECT_SOURCE_DIR}/tools/pyUANamespace/ua_namespace.py
-                       ${PROJECT_SOURCE_DIR}/tools/pyUANamespace/ua_node_types.py
-                       ${PROJECT_SOURCE_DIR}/tools/pyUANamespace/NodeID_Blacklist_FullNS0.txt
-                       ${PROJECT_SOURCE_DIR}/examples/server_nodeset.xml)
-               
-if(ENABLE_GENERATE_NAMESPACE0)
-  add_executable(server_nodeset server_nodeset.c ${PROJECT_BINARY_DIR}/src_generated/nodeset.c)
-  target_link_libraries(server_nodeset ${LIBS})
-=======
 add_executable(server_firstSteps server_firstSteps.c)
 target_link_libraries(server_firstSteps ${LIBS})
 
@@ -66,7 +45,6 @@
 		           
 	add_executable(server_nodeset server_nodeset.c ${PROJECT_BINARY_DIR}/src_generated/nodeset.c)
 	target_link_libraries(server_nodeset ${LIBS})
->>>>>>> 64a8e5aa
 endif()
 
 if(ENABLE_METHODCALLS)
